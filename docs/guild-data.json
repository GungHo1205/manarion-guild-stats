--- conflicted
+++ resolved
@@ -1,25 +1,18 @@
 {
-<<<<<<< HEAD
   "lastUpdated": "2025-08-15T13:16:53.520658+00:00",
   "baselineDate": "2025-08-15",
   "baselineTimestamp": "2025-08-15T07:35:51.552796+00:00",
-=======
-  "lastUpdated": "2025-08-15T13:35:57.915810Z",
->>>>>>> faf4054e
   "guilds": [
     {
       "GuildName": "Spaghetti and Meatballs",
       "StudyLevel": 300,
-<<<<<<< HEAD
       "NexusLevel": 449,
       "StudyProgress": 0,
       "NexusProgress": 2,
       "StudyCodexCost": 0,
       "NexusCodexCost": 897,
       "TotalCodexCost": 897
-=======
       "NexusLevel": 449
->>>>>>> faf4054e
     },
     {
       "GuildName": "RNG",
@@ -34,35 +27,26 @@
     {
       "GuildName": "Divinity",
       "StudyLevel": 280,
-<<<<<<< HEAD
       "NexusLevel": 398,
       "StudyProgress": 2,
       "NexusProgress": 3,
       "StudyCodexCost": 559,
       "NexusCodexCost": 1191,
       "TotalCodexCost": 1750
-=======
-      "NexusLevel": 398
->>>>>>> faf4054e
     },
     {
       "GuildName": "Sanctuary",
       "StudyLevel": 300,
-<<<<<<< HEAD
       "NexusLevel": 384,
       "StudyProgress": 0,
       "NexusProgress": 4,
       "StudyCodexCost": 0,
       "NexusCodexCost": 1530,
       "TotalCodexCost": 1530
-=======
-      "NexusLevel": 384
->>>>>>> faf4054e
     },
     {
       "GuildName": "Phoenix",
       "StudyLevel": 240,
-<<<<<<< HEAD
       "NexusLevel": 369,
       "StudyProgress": 0,
       "NexusProgress": 2,
@@ -79,28 +63,16 @@
       "StudyCodexCost": 0,
       "NexusCodexCost": 0,
       "TotalCodexCost": 0
-=======
-      "NexusLevel": 369
-    },
-    {
-      "GuildName": "Codex",
-      "StudyLevel": 230,
-      "NexusLevel": 264
->>>>>>> faf4054e
     },
     {
       "GuildName": "EZ ",
       "StudyLevel": 202,
-<<<<<<< HEAD
       "NexusLevel": 259,
       "StudyProgress": 2,
       "NexusProgress": 1,
       "StudyCodexCost": 403,
       "NexusCodexCost": 259,
       "TotalCodexCost": 662
-=======
-      "NexusLevel": 259
->>>>>>> faf4054e
     },
     {
       "GuildName": "The First Ones",
@@ -125,16 +97,12 @@
     {
       "GuildName": "Test Guild Please Ignore",
       "StudyLevel": 267,
-<<<<<<< HEAD
       "NexusLevel": 215,
       "StudyProgress": 0,
       "NexusProgress": 4,
       "StudyCodexCost": 0,
       "NexusCodexCost": 854,
       "TotalCodexCost": 854
-=======
-      "NexusLevel": 215
->>>>>>> faf4054e
     },
     {
       "GuildName": "Imperium",
@@ -179,16 +147,12 @@
     {
       "GuildName": "Gatherers Guild",
       "StudyLevel": 140,
-<<<<<<< HEAD
       "NexusLevel": 195,
       "StudyProgress": 0,
       "NexusProgress": 2,
       "StudyCodexCost": 0,
       "NexusCodexCost": 389,
       "TotalCodexCost": 389
-=======
-      "NexusLevel": 195
->>>>>>> faf4054e
     },
     {
       "GuildName": "Hack n Slash",
@@ -293,16 +257,12 @@
     {
       "GuildName": "asylum",
       "StudyLevel": 65,
-<<<<<<< HEAD
       "NexusLevel": 99,
       "StudyProgress": 1,
       "NexusProgress": 1,
       "StudyCodexCost": 65,
       "NexusCodexCost": 99,
       "TotalCodexCost": 164
-=======
-      "NexusLevel": 99
->>>>>>> faf4054e
     },
     {
       "GuildName": "Lighthouse Reborn",
