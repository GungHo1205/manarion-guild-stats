{
<<<<<<< HEAD
  "lastUpdated": "2025-08-15T19:32:49.303779+00:00",
  "baselineDate": "2025-08-15",
  "baselineTimestamp": "2025-08-15T07:35:51.552796+00:00",
  "dustSpending": {
    "total_dust_spent": 378129764363208.4,
    "formatted_dust": "378.13T",
    "codex_used": 19750,
    "average_price": 19145810853.833336,
    "formatted_price": "19.15B"
  },
=======
  "lastUpdated": "2025-08-16T05:11:19.275077+00:00",
  "baselineDate": "2025-08-16",
  "baselineTimestamp": "2025-08-16T00:55:04.634051+00:00",
>>>>>>> 517812f4
  "guilds": [
    {
      "GuildName": "Spaghetti and Meatballs",
      "StudyLevel": 300,
<<<<<<< HEAD
      "NexusLevel": 451,
      "StudyProgress": 0,
      "NexusProgress": 4,
      "StudyCodexCost": 0,
      "NexusCodexCost": 1798,
      "TotalCodexCost": 1798
=======
      "NexusLevel": 454,
      "StudyProgress": 0,
      "NexusProgress": 1,
      "StudyCodexCost": 0,
      "NexusCodexCost": 454,
      "TotalCodexCost": 454
>>>>>>> 517812f4
    },
    {
      "GuildName": "RNG",
      "StudyLevel": 280,
<<<<<<< HEAD
      "NexusLevel": 408,
      "StudyProgress": 0,
      "NexusProgress": 3,
      "StudyCodexCost": 0,
      "NexusCodexCost": 1221,
      "TotalCodexCost": 1221
    },
    {
      "GuildName": "Divinity",
      "StudyLevel": 285,
      "NexusLevel": 400,
      "StudyProgress": 7,
      "NexusProgress": 5,
      "StudyCodexCost": 1974,
      "NexusCodexCost": 1990,
      "TotalCodexCost": 3964
=======
      "NexusLevel": 410,
      "StudyProgress": 0,
      "NexusProgress": 0,
      "StudyCodexCost": 0,
      "NexusCodexCost": 0,
      "TotalCodexCost": 0
    },
    {
      "GuildName": "Divinity",
      "StudyLevel": 290,
      "NexusLevel": 401,
      "StudyProgress": 0,
      "NexusProgress": 1,
      "StudyCodexCost": 0,
      "NexusCodexCost": 401,
      "TotalCodexCost": 401
>>>>>>> 517812f4
    },
    {
      "GuildName": "Sanctuary",
      "StudyLevel": 300,
<<<<<<< HEAD
      "NexusLevel": 388,
      "StudyProgress": 0,
      "NexusProgress": 8,
      "StudyCodexCost": 0,
      "NexusCodexCost": 3076,
      "TotalCodexCost": 3076
    },
    {
      "GuildName": "Phoenix",
      "StudyLevel": 240,
      "NexusLevel": 370,
      "StudyProgress": 0,
      "NexusProgress": 3,
      "StudyCodexCost": 0,
      "NexusCodexCost": 1107,
      "TotalCodexCost": 1107
=======
      "NexusLevel": 392,
      "StudyProgress": 0,
      "NexusProgress": 2,
      "StudyCodexCost": 0,
      "NexusCodexCost": 783,
      "TotalCodexCost": 783
    },
    {
      "GuildName": "Phoenix",
      "StudyLevel": 243,
      "NexusLevel": 372,
      "StudyProgress": 0,
      "NexusProgress": 0,
      "StudyCodexCost": 0,
      "NexusCodexCost": 0,
      "TotalCodexCost": 0
>>>>>>> 517812f4
    },
    {
      "GuildName": "Codex",
      "StudyLevel": 230,
      "NexusLevel": 264,
<<<<<<< HEAD
      "StudyProgress": 3,
      "NexusProgress": 0,
      "StudyCodexCost": 687,
      "NexusCodexCost": 0,
      "TotalCodexCost": 687
=======
      "StudyProgress": 0,
      "NexusProgress": 0,
      "StudyCodexCost": 0,
      "NexusCodexCost": 0,
      "TotalCodexCost": 0
>>>>>>> 517812f4
    },
    {
      "GuildName": "EZ ",
      "StudyLevel": 203,
<<<<<<< HEAD
      "NexusLevel": 260,
      "StudyProgress": 3,
      "NexusProgress": 2,
      "StudyCodexCost": 606,
      "NexusCodexCost": 519,
      "TotalCodexCost": 1125
=======
      "NexusLevel": 261,
      "StudyProgress": 0,
      "NexusProgress": 1,
      "StudyCodexCost": 0,
      "NexusCodexCost": 261,
      "TotalCodexCost": 261
>>>>>>> 517812f4
    },
    {
      "GuildName": "The First Ones",
      "StudyLevel": 160,
      "NexusLevel": 247,
      "StudyProgress": 0,
<<<<<<< HEAD
      "NexusProgress": 3,
      "StudyCodexCost": 0,
      "NexusCodexCost": 738,
      "TotalCodexCost": 738
=======
      "NexusProgress": 0,
      "StudyCodexCost": 0,
      "NexusCodexCost": 0,
      "TotalCodexCost": 0
>>>>>>> 517812f4
    },
    {
      "GuildName": "Doomed",
      "StudyLevel": 160,
      "NexusLevel": 240,
      "StudyProgress": 0,
<<<<<<< HEAD
      "NexusProgress": 3,
      "StudyCodexCost": 0,
      "NexusCodexCost": 717,
      "TotalCodexCost": 717
=======
      "NexusProgress": 0,
      "StudyCodexCost": 0,
      "NexusCodexCost": 0,
      "TotalCodexCost": 0
>>>>>>> 517812f4
    },
    {
      "GuildName": "Test Guild Please Ignore",
      "StudyLevel": 267,
      "NexusLevel": 218,
      "StudyProgress": 0,
<<<<<<< HEAD
      "NexusProgress": 7,
      "StudyCodexCost": 0,
      "NexusCodexCost": 1505,
      "TotalCodexCost": 1505
=======
      "NexusProgress": 0,
      "StudyCodexCost": 0,
      "NexusCodexCost": 0,
      "TotalCodexCost": 0
>>>>>>> 517812f4
    },
    {
      "GuildName": "Fight Club",
      "StudyLevel": 150,
      "NexusLevel": 203,
      "StudyProgress": 0,
<<<<<<< HEAD
      "NexusProgress": 3,
      "StudyCodexCost": 0,
      "NexusCodexCost": 606,
      "TotalCodexCost": 606
=======
      "NexusProgress": 0,
      "StudyCodexCost": 0,
      "NexusCodexCost": 0,
      "TotalCodexCost": 0
>>>>>>> 517812f4
    },
    {
      "GuildName": "Imperium",
      "StudyLevel": 191,
      "NexusLevel": 200,
<<<<<<< HEAD
      "StudyProgress": 4,
      "NexusProgress": 0,
      "StudyCodexCost": 758,
      "NexusCodexCost": 0,
      "TotalCodexCost": 758
    },
    {
      "GuildName": "Racc City",
      "StudyLevel": 182,
      "NexusLevel": 200,
      "StudyProgress": 1,
      "NexusProgress": 0,
      "StudyCodexCost": 182,
      "NexusCodexCost": 0,
      "TotalCodexCost": 182
=======
      "StudyProgress": 0,
      "NexusProgress": 0,
      "StudyCodexCost": 0,
      "NexusCodexCost": 0,
      "TotalCodexCost": 0
    },
    {
      "GuildName": "Racc City",
      "StudyLevel": 186,
      "NexusLevel": 200,
      "StudyProgress": 0,
      "NexusProgress": 0,
      "StudyCodexCost": 0,
      "NexusCodexCost": 0,
      "TotalCodexCost": 0
>>>>>>> 517812f4
    },
    {
      "GuildName": "Minimal Effort",
      "StudyLevel": 148,
      "NexusLevel": 200,
<<<<<<< HEAD
      "StudyProgress": 0,
      "NexusProgress": 0,
      "StudyCodexCost": 0,
      "NexusCodexCost": 0,
      "TotalCodexCost": 0
=======
      "StudyProgress": 4,
      "NexusProgress": 0,
      "StudyCodexCost": 586,
      "NexusCodexCost": 0,
      "TotalCodexCost": 586
>>>>>>> 517812f4
    },
    {
      "GuildName": "Gatherers Guild",
      "StudyLevel": 140,
      "NexusLevel": 195,
      "StudyProgress": 0,
<<<<<<< HEAD
      "NexusProgress": 2,
      "StudyCodexCost": 0,
      "NexusCodexCost": 389,
      "TotalCodexCost": 389
=======
      "NexusProgress": 0,
      "StudyCodexCost": 0,
      "NexusCodexCost": 0,
      "TotalCodexCost": 0
    },
    {
      "GuildName": "Caliburnus",
      "StudyLevel": 140,
      "NexusLevel": 189,
      "StudyProgress": 0,
      "NexusProgress": 0,
      "StudyCodexCost": 0,
      "NexusCodexCost": 0,
      "TotalCodexCost": 0
>>>>>>> 517812f4
    },
    {
      "GuildName": "Hack n Slash",
      "StudyLevel": 160,
      "NexusLevel": 188,
      "StudyProgress": 0,
      "NexusProgress": 0,
      "StudyCodexCost": 0,
      "NexusCodexCost": 0,
      "TotalCodexCost": 0
    },
    {
      "GuildName": "BASED",
      "StudyLevel": 100,
      "NexusLevel": 187,
      "StudyProgress": 0,
<<<<<<< HEAD
      "NexusProgress": 3,
      "StudyCodexCost": 0,
      "NexusCodexCost": 558,
      "TotalCodexCost": 558
    },
    {
      "GuildName": "Caliburnus",
      "StudyLevel": 140,
      "NexusLevel": 184,
      "StudyProgress": 1,
      "NexusProgress": 0,
      "StudyCodexCost": 140,
      "NexusCodexCost": 0,
      "TotalCodexCost": 140
=======
      "NexusProgress": 0,
      "StudyCodexCost": 0,
      "NexusCodexCost": 0,
      "TotalCodexCost": 0
>>>>>>> 517812f4
    },
    {
      "GuildName": "Dino Nuggies",
      "StudyLevel": 128,
      "NexusLevel": 175,
      "StudyProgress": 0,
      "NexusProgress": 0,
      "StudyCodexCost": 0,
      "NexusCodexCost": 0,
      "TotalCodexCost": 0
    },
    {
      "GuildName": "Bureau of Feline Investigators",
      "StudyLevel": 169,
      "NexusLevel": 171,
      "StudyProgress": 0,
      "NexusProgress": 0,
      "StudyCodexCost": 0,
      "NexusCodexCost": 0,
      "TotalCodexCost": 0
    },
    {
      "GuildName": "Osmanthus",
<<<<<<< HEAD
      "StudyLevel": 143,
      "NexusLevel": 164,
=======
      "StudyLevel": 145,
      "NexusLevel": 167,
>>>>>>> 517812f4
      "StudyProgress": 0,
      "NexusProgress": 0,
      "StudyCodexCost": 0,
      "NexusCodexCost": 0,
      "TotalCodexCost": 0
    },
    {
      "GuildName": "Ewbies",
      "StudyLevel": 152,
      "NexusLevel": 152,
      "StudyProgress": 0,
      "NexusProgress": 0,
      "StudyCodexCost": 0,
      "NexusCodexCost": 0,
      "TotalCodexCost": 0
    },
    {
      "GuildName": "Manarion Adventures",
<<<<<<< HEAD
      "StudyLevel": 130,
      "NexusLevel": 131,
      "StudyProgress": 2,
      "NexusProgress": 3,
      "StudyCodexCost": 259,
      "NexusCodexCost": 390,
      "TotalCodexCost": 649
    },
    {
      "GuildName": "Cats",
      "StudyLevel": 100,
      "NexusLevel": 123,
      "StudyProgress": 0,
      "NexusProgress": 3,
      "StudyCodexCost": 0,
      "NexusCodexCost": 366,
      "TotalCodexCost": 366
=======
      "StudyLevel": 131,
      "NexusLevel": 131,
      "StudyProgress": 1,
      "NexusProgress": 0,
      "StudyCodexCost": 131,
      "NexusCodexCost": 0,
      "TotalCodexCost": 131
    },
    {
      "GuildName": "Cats",
      "StudyLevel": 106,
      "NexusLevel": 124,
      "StudyProgress": 0,
      "NexusProgress": 0,
      "StudyCodexCost": 0,
      "NexusCodexCost": 0,
      "TotalCodexCost": 0
>>>>>>> 517812f4
    },
    {
      "GuildName": "MooseKnuckles",
      "StudyLevel": 115,
      "NexusLevel": 115,
      "StudyProgress": 0,
      "NexusProgress": 0,
      "StudyCodexCost": 0,
      "NexusCodexCost": 0,
      "TotalCodexCost": 0
    },
    {
      "GuildName": "asylum",
      "StudyLevel": 65,
      "NexusLevel": 99,
<<<<<<< HEAD
      "StudyProgress": 1,
      "NexusProgress": 1,
      "StudyCodexCost": 65,
      "NexusCodexCost": 99,
      "TotalCodexCost": 164
=======
      "StudyProgress": 0,
      "NexusProgress": 0,
      "StudyCodexCost": 0,
      "NexusCodexCost": 0,
      "TotalCodexCost": 0
>>>>>>> 517812f4
    },
    {
      "GuildName": "Lighthouse Reborn",
      "StudyLevel": 116,
      "NexusLevel": 95,
      "StudyProgress": 0,
      "NexusProgress": 0,
      "StudyCodexCost": 0,
      "NexusCodexCost": 0,
      "TotalCodexCost": 0
    },
    {
      "GuildName": "Hydra",
<<<<<<< HEAD
      "StudyLevel": 91,
      "NexusLevel": 91,
      "StudyProgress": 0,
      "NexusProgress": 0,
      "StudyCodexCost": 0,
      "NexusCodexCost": 0,
      "TotalCodexCost": 0
=======
      "StudyLevel": 92,
      "NexusLevel": 93,
      "StudyProgress": 1,
      "NexusProgress": 2,
      "StudyCodexCost": 92,
      "NexusCodexCost": 185,
      "TotalCodexCost": 277
>>>>>>> 517812f4
    },
    {
      "GuildName": "Rainbow",
      "StudyLevel": 71,
      "NexusLevel": 83,
      "StudyProgress": 1,
      "NexusProgress": 3,
      "StudyCodexCost": 71,
      "NexusCodexCost": 246,
      "TotalCodexCost": 317
    },
    {
      "GuildName": "RPG MO",
      "StudyLevel": 50,
      "NexusLevel": 80,
<<<<<<< HEAD
      "StudyProgress": null,
      "NexusProgress": null,
      "StudyCodexCost": null,
      "NexusCodexCost": null,
      "TotalCodexCost": null
=======
      "StudyProgress": 0,
      "NexusProgress": 5,
      "StudyCodexCost": 0,
      "NexusCodexCost": 390,
      "TotalCodexCost": 390
>>>>>>> 517812f4
    },
    {
      "GuildName": "RevivaL",
      "StudyLevel": 44,
      "NexusLevel": 77,
      "StudyProgress": 0,
      "NexusProgress": 0,
      "StudyCodexCost": 0,
      "NexusCodexCost": 0,
      "TotalCodexCost": 0
<<<<<<< HEAD
    },
    {
      "GuildName": "RPG MO",
      "StudyLevel": 50,
      "NexusLevel": 75,
      "StudyProgress": 0,
      "NexusProgress": 0,
      "StudyCodexCost": 0,
      "NexusCodexCost": 0,
      "TotalCodexCost": 0
=======
>>>>>>> 517812f4
    },
    {
      "GuildName": "A Growing Threat",
      "StudyLevel": 75,
      "NexusLevel": 65,
      "StudyProgress": 0,
      "NexusProgress": 0,
      "StudyCodexCost": 0,
      "NexusCodexCost": 0,
      "TotalCodexCost": 0
    },
    {
      "GuildName": "Guild",
<<<<<<< HEAD
      "StudyLevel": 72,
      "NexusLevel": 62,
      "StudyProgress": null,
      "NexusProgress": null,
      "StudyCodexCost": null,
      "NexusCodexCost": null,
      "TotalCodexCost": null
=======
      "StudyLevel": 74,
      "NexusLevel": 63,
      "StudyProgress": 0,
      "NexusProgress": 0,
      "StudyCodexCost": 0,
      "NexusCodexCost": 0,
      "TotalCodexCost": 0
>>>>>>> 517812f4
    },
    {
      "GuildName": "Stormlight",
      "StudyLevel": 27,
<<<<<<< HEAD
      "NexusLevel": 58,
      "StudyProgress": 0,
      "NexusProgress": 0,
      "StudyCodexCost": 0,
      "NexusCodexCost": 0,
      "TotalCodexCost": 0
    },
    {
      "GuildName": "Dark Alliance",
      "StudyLevel": 54,
      "NexusLevel": 52,
      "StudyProgress": null,
      "NexusProgress": null,
      "StudyCodexCost": null,
      "NexusCodexCost": null,
      "TotalCodexCost": null
=======
      "NexusLevel": 60,
      "StudyProgress": 0,
      "NexusProgress": 1,
      "StudyCodexCost": 0,
      "NexusCodexCost": 60,
      "TotalCodexCost": 60
    },
    {
      "GuildName": "Dark Alliance",
      "StudyLevel": 55,
      "NexusLevel": 55,
      "StudyProgress": 1,
      "NexusProgress": 3,
      "StudyCodexCost": 55,
      "NexusCodexCost": 162,
      "TotalCodexCost": 217
>>>>>>> 517812f4
    },
    {
      "GuildName": "RSH",
      "StudyLevel": 70,
      "NexusLevel": 43,
      "StudyProgress": 0,
      "NexusProgress": 0,
      "StudyCodexCost": 0,
      "NexusCodexCost": 0,
      "TotalCodexCost": 0
    },
    {
      "GuildName": "Knighted Order of Angels",
      "StudyLevel": 40,
      "NexusLevel": 40,
<<<<<<< HEAD
      "StudyProgress": null,
      "NexusProgress": null,
      "StudyCodexCost": null,
      "NexusCodexCost": null,
      "TotalCodexCost": null
=======
      "StudyProgress": 0,
      "NexusProgress": 0,
      "StudyCodexCost": 0,
      "NexusCodexCost": 0,
      "TotalCodexCost": 0
    },
    {
      "GuildName": "Foolishness",
      "StudyLevel": 18,
      "NexusLevel": 35,
      "StudyProgress": 0,
      "NexusProgress": 4,
      "StudyCodexCost": 0,
      "NexusCodexCost": 134,
      "TotalCodexCost": 134
>>>>>>> 517812f4
    },
    {
      "GuildName": "Kappa",
      "StudyLevel": 31,
      "NexusLevel": 32,
<<<<<<< HEAD
      "StudyProgress": null,
      "NexusProgress": null,
      "StudyCodexCost": null,
      "NexusCodexCost": null,
      "TotalCodexCost": null
    },
    {
      "GuildName": "Foolishness",
      "StudyLevel": 18,
      "NexusLevel": 31,
      "StudyProgress": null,
      "NexusProgress": null,
      "StudyCodexCost": null,
      "NexusCodexCost": null,
      "TotalCodexCost": null
=======
      "StudyProgress": 0,
      "NexusProgress": 0,
      "StudyCodexCost": 0,
      "NexusCodexCost": 0,
      "TotalCodexCost": 0
>>>>>>> 517812f4
    },
    {
      "GuildName": "Insert Guild Name Here",
      "StudyLevel": 22,
      "NexusLevel": 23,
<<<<<<< HEAD
      "StudyProgress": null,
      "NexusProgress": null,
      "StudyCodexCost": null,
      "NexusCodexCost": null,
      "TotalCodexCost": null
=======
      "StudyProgress": 0,
      "NexusProgress": 0,
      "StudyCodexCost": 0,
      "NexusCodexCost": 0,
      "TotalCodexCost": 0
>>>>>>> 517812f4
    },
    {
      "GuildName": "Killer Whale",
      "StudyLevel": 8,
      "NexusLevel": 19,
<<<<<<< HEAD
      "StudyProgress": null,
      "NexusProgress": null,
      "StudyCodexCost": null,
      "NexusCodexCost": null,
      "TotalCodexCost": null
=======
      "StudyProgress": 0,
      "NexusProgress": 0,
      "StudyCodexCost": 0,
      "NexusCodexCost": 0,
      "TotalCodexCost": 0
>>>>>>> 517812f4
    },
    {
      "GuildName": "Unknown",
      "StudyLevel": 0,
      "NexusLevel": 0,
      "StudyProgress": 0,
      "NexusProgress": 0,
      "StudyCodexCost": 0,
      "NexusCodexCost": 0,
      "TotalCodexCost": 0
    },
    {
      "GuildName": "Catalans Guild",
      "StudyLevel": 2,
      "NexusLevel": 0,
<<<<<<< HEAD
      "StudyProgress": null,
      "NexusProgress": null,
      "StudyCodexCost": null,
      "NexusCodexCost": null,
      "TotalCodexCost": null
=======
      "StudyProgress": 0,
      "NexusProgress": 0,
      "StudyCodexCost": 0,
      "NexusCodexCost": 0,
      "TotalCodexCost": 0
>>>>>>> 517812f4
    }
  ]
}<|MERGE_RESOLUTION|>--- conflicted
+++ resolved
@@ -1,61 +1,21 @@
 {
-<<<<<<< HEAD
-  "lastUpdated": "2025-08-15T19:32:49.303779+00:00",
-  "baselineDate": "2025-08-15",
-  "baselineTimestamp": "2025-08-15T07:35:51.552796+00:00",
-  "dustSpending": {
-    "total_dust_spent": 378129764363208.4,
-    "formatted_dust": "378.13T",
-    "codex_used": 19750,
-    "average_price": 19145810853.833336,
-    "formatted_price": "19.15B"
-  },
-=======
   "lastUpdated": "2025-08-16T05:11:19.275077+00:00",
   "baselineDate": "2025-08-16",
   "baselineTimestamp": "2025-08-16T00:55:04.634051+00:00",
->>>>>>> 517812f4
   "guilds": [
     {
       "GuildName": "Spaghetti and Meatballs",
       "StudyLevel": 300,
-<<<<<<< HEAD
-      "NexusLevel": 451,
-      "StudyProgress": 0,
-      "NexusProgress": 4,
-      "StudyCodexCost": 0,
-      "NexusCodexCost": 1798,
-      "TotalCodexCost": 1798
-=======
       "NexusLevel": 454,
       "StudyProgress": 0,
       "NexusProgress": 1,
       "StudyCodexCost": 0,
       "NexusCodexCost": 454,
       "TotalCodexCost": 454
->>>>>>> 517812f4
     },
     {
       "GuildName": "RNG",
       "StudyLevel": 280,
-<<<<<<< HEAD
-      "NexusLevel": 408,
-      "StudyProgress": 0,
-      "NexusProgress": 3,
-      "StudyCodexCost": 0,
-      "NexusCodexCost": 1221,
-      "TotalCodexCost": 1221
-    },
-    {
-      "GuildName": "Divinity",
-      "StudyLevel": 285,
-      "NexusLevel": 400,
-      "StudyProgress": 7,
-      "NexusProgress": 5,
-      "StudyCodexCost": 1974,
-      "NexusCodexCost": 1990,
-      "TotalCodexCost": 3964
-=======
       "NexusLevel": 410,
       "StudyProgress": 0,
       "NexusProgress": 0,
@@ -72,29 +32,10 @@
       "StudyCodexCost": 0,
       "NexusCodexCost": 401,
       "TotalCodexCost": 401
->>>>>>> 517812f4
     },
     {
       "GuildName": "Sanctuary",
       "StudyLevel": 300,
-<<<<<<< HEAD
-      "NexusLevel": 388,
-      "StudyProgress": 0,
-      "NexusProgress": 8,
-      "StudyCodexCost": 0,
-      "NexusCodexCost": 3076,
-      "TotalCodexCost": 3076
-    },
-    {
-      "GuildName": "Phoenix",
-      "StudyLevel": 240,
-      "NexusLevel": 370,
-      "StudyProgress": 0,
-      "NexusProgress": 3,
-      "StudyCodexCost": 0,
-      "NexusCodexCost": 1107,
-      "TotalCodexCost": 1107
-=======
       "NexusLevel": 392,
       "StudyProgress": 0,
       "NexusProgress": 2,
@@ -111,134 +52,71 @@
       "StudyCodexCost": 0,
       "NexusCodexCost": 0,
       "TotalCodexCost": 0
->>>>>>> 517812f4
     },
     {
       "GuildName": "Codex",
       "StudyLevel": 230,
       "NexusLevel": 264,
-<<<<<<< HEAD
-      "StudyProgress": 3,
-      "NexusProgress": 0,
-      "StudyCodexCost": 687,
-      "NexusCodexCost": 0,
-      "TotalCodexCost": 687
-=======
-      "StudyProgress": 0,
-      "NexusProgress": 0,
-      "StudyCodexCost": 0,
-      "NexusCodexCost": 0,
-      "TotalCodexCost": 0
->>>>>>> 517812f4
+      "StudyProgress": 0,
+      "NexusProgress": 0,
+      "StudyCodexCost": 0,
+      "NexusCodexCost": 0,
+      "TotalCodexCost": 0
     },
     {
       "GuildName": "EZ ",
       "StudyLevel": 203,
-<<<<<<< HEAD
-      "NexusLevel": 260,
-      "StudyProgress": 3,
-      "NexusProgress": 2,
-      "StudyCodexCost": 606,
-      "NexusCodexCost": 519,
-      "TotalCodexCost": 1125
-=======
       "NexusLevel": 261,
       "StudyProgress": 0,
       "NexusProgress": 1,
       "StudyCodexCost": 0,
       "NexusCodexCost": 261,
       "TotalCodexCost": 261
->>>>>>> 517812f4
     },
     {
       "GuildName": "The First Ones",
       "StudyLevel": 160,
       "NexusLevel": 247,
       "StudyProgress": 0,
-<<<<<<< HEAD
-      "NexusProgress": 3,
-      "StudyCodexCost": 0,
-      "NexusCodexCost": 738,
-      "TotalCodexCost": 738
-=======
-      "NexusProgress": 0,
-      "StudyCodexCost": 0,
-      "NexusCodexCost": 0,
-      "TotalCodexCost": 0
->>>>>>> 517812f4
+      "NexusProgress": 0,
+      "StudyCodexCost": 0,
+      "NexusCodexCost": 0,
+      "TotalCodexCost": 0
     },
     {
       "GuildName": "Doomed",
       "StudyLevel": 160,
       "NexusLevel": 240,
       "StudyProgress": 0,
-<<<<<<< HEAD
-      "NexusProgress": 3,
-      "StudyCodexCost": 0,
-      "NexusCodexCost": 717,
-      "TotalCodexCost": 717
-=======
-      "NexusProgress": 0,
-      "StudyCodexCost": 0,
-      "NexusCodexCost": 0,
-      "TotalCodexCost": 0
->>>>>>> 517812f4
+      "NexusProgress": 0,
+      "StudyCodexCost": 0,
+      "NexusCodexCost": 0,
+      "TotalCodexCost": 0
     },
     {
       "GuildName": "Test Guild Please Ignore",
       "StudyLevel": 267,
       "NexusLevel": 218,
       "StudyProgress": 0,
-<<<<<<< HEAD
-      "NexusProgress": 7,
-      "StudyCodexCost": 0,
-      "NexusCodexCost": 1505,
-      "TotalCodexCost": 1505
-=======
-      "NexusProgress": 0,
-      "StudyCodexCost": 0,
-      "NexusCodexCost": 0,
-      "TotalCodexCost": 0
->>>>>>> 517812f4
+      "NexusProgress": 0,
+      "StudyCodexCost": 0,
+      "NexusCodexCost": 0,
+      "TotalCodexCost": 0
     },
     {
       "GuildName": "Fight Club",
       "StudyLevel": 150,
       "NexusLevel": 203,
       "StudyProgress": 0,
-<<<<<<< HEAD
-      "NexusProgress": 3,
-      "StudyCodexCost": 0,
-      "NexusCodexCost": 606,
-      "TotalCodexCost": 606
-=======
-      "NexusProgress": 0,
-      "StudyCodexCost": 0,
-      "NexusCodexCost": 0,
-      "TotalCodexCost": 0
->>>>>>> 517812f4
+      "NexusProgress": 0,
+      "StudyCodexCost": 0,
+      "NexusCodexCost": 0,
+      "TotalCodexCost": 0
     },
     {
       "GuildName": "Imperium",
       "StudyLevel": 191,
       "NexusLevel": 200,
-<<<<<<< HEAD
-      "StudyProgress": 4,
-      "NexusProgress": 0,
-      "StudyCodexCost": 758,
-      "NexusCodexCost": 0,
-      "TotalCodexCost": 758
-    },
-    {
-      "GuildName": "Racc City",
-      "StudyLevel": 182,
-      "NexusLevel": 200,
-      "StudyProgress": 1,
-      "NexusProgress": 0,
-      "StudyCodexCost": 182,
-      "NexusCodexCost": 0,
-      "TotalCodexCost": 182
-=======
       "StudyProgress": 0,
       "NexusProgress": 0,
       "StudyCodexCost": 0,
@@ -254,37 +132,22 @@
       "StudyCodexCost": 0,
       "NexusCodexCost": 0,
       "TotalCodexCost": 0
->>>>>>> 517812f4
     },
     {
       "GuildName": "Minimal Effort",
       "StudyLevel": 148,
       "NexusLevel": 200,
-<<<<<<< HEAD
-      "StudyProgress": 0,
-      "NexusProgress": 0,
-      "StudyCodexCost": 0,
-      "NexusCodexCost": 0,
-      "TotalCodexCost": 0
-=======
       "StudyProgress": 4,
       "NexusProgress": 0,
       "StudyCodexCost": 586,
       "NexusCodexCost": 0,
       "TotalCodexCost": 586
->>>>>>> 517812f4
     },
     {
       "GuildName": "Gatherers Guild",
       "StudyLevel": 140,
       "NexusLevel": 195,
       "StudyProgress": 0,
-<<<<<<< HEAD
-      "NexusProgress": 2,
-      "StudyCodexCost": 0,
-      "NexusCodexCost": 389,
-      "TotalCodexCost": 389
-=======
       "NexusProgress": 0,
       "StudyCodexCost": 0,
       "NexusCodexCost": 0,
@@ -299,7 +162,6 @@
       "StudyCodexCost": 0,
       "NexusCodexCost": 0,
       "TotalCodexCost": 0
->>>>>>> 517812f4
     },
     {
       "GuildName": "Hack n Slash",
@@ -316,27 +178,10 @@
       "StudyLevel": 100,
       "NexusLevel": 187,
       "StudyProgress": 0,
-<<<<<<< HEAD
-      "NexusProgress": 3,
-      "StudyCodexCost": 0,
-      "NexusCodexCost": 558,
-      "TotalCodexCost": 558
-    },
-    {
-      "GuildName": "Caliburnus",
-      "StudyLevel": 140,
-      "NexusLevel": 184,
-      "StudyProgress": 1,
-      "NexusProgress": 0,
-      "StudyCodexCost": 140,
-      "NexusCodexCost": 0,
-      "TotalCodexCost": 140
-=======
-      "NexusProgress": 0,
-      "StudyCodexCost": 0,
-      "NexusCodexCost": 0,
-      "TotalCodexCost": 0
->>>>>>> 517812f4
+      "NexusProgress": 0,
+      "StudyCodexCost": 0,
+      "NexusCodexCost": 0,
+      "TotalCodexCost": 0
     },
     {
       "GuildName": "Dino Nuggies",
@@ -360,13 +205,8 @@
     },
     {
       "GuildName": "Osmanthus",
-<<<<<<< HEAD
-      "StudyLevel": 143,
-      "NexusLevel": 164,
-=======
       "StudyLevel": 145,
       "NexusLevel": 167,
->>>>>>> 517812f4
       "StudyProgress": 0,
       "NexusProgress": 0,
       "StudyCodexCost": 0,
@@ -385,25 +225,6 @@
     },
     {
       "GuildName": "Manarion Adventures",
-<<<<<<< HEAD
-      "StudyLevel": 130,
-      "NexusLevel": 131,
-      "StudyProgress": 2,
-      "NexusProgress": 3,
-      "StudyCodexCost": 259,
-      "NexusCodexCost": 390,
-      "TotalCodexCost": 649
-    },
-    {
-      "GuildName": "Cats",
-      "StudyLevel": 100,
-      "NexusLevel": 123,
-      "StudyProgress": 0,
-      "NexusProgress": 3,
-      "StudyCodexCost": 0,
-      "NexusCodexCost": 366,
-      "TotalCodexCost": 366
-=======
       "StudyLevel": 131,
       "NexusLevel": 131,
       "StudyProgress": 1,
@@ -421,7 +242,6 @@
       "StudyCodexCost": 0,
       "NexusCodexCost": 0,
       "TotalCodexCost": 0
->>>>>>> 517812f4
     },
     {
       "GuildName": "MooseKnuckles",
@@ -437,19 +257,11 @@
       "GuildName": "asylum",
       "StudyLevel": 65,
       "NexusLevel": 99,
-<<<<<<< HEAD
-      "StudyProgress": 1,
-      "NexusProgress": 1,
-      "StudyCodexCost": 65,
-      "NexusCodexCost": 99,
-      "TotalCodexCost": 164
-=======
-      "StudyProgress": 0,
-      "NexusProgress": 0,
-      "StudyCodexCost": 0,
-      "NexusCodexCost": 0,
-      "TotalCodexCost": 0
->>>>>>> 517812f4
+      "StudyProgress": 0,
+      "NexusProgress": 0,
+      "StudyCodexCost": 0,
+      "NexusCodexCost": 0,
+      "TotalCodexCost": 0
     },
     {
       "GuildName": "Lighthouse Reborn",
@@ -463,15 +275,6 @@
     },
     {
       "GuildName": "Hydra",
-<<<<<<< HEAD
-      "StudyLevel": 91,
-      "NexusLevel": 91,
-      "StudyProgress": 0,
-      "NexusProgress": 0,
-      "StudyCodexCost": 0,
-      "NexusCodexCost": 0,
-      "TotalCodexCost": 0
-=======
       "StudyLevel": 92,
       "NexusLevel": 93,
       "StudyProgress": 1,
@@ -479,7 +282,6 @@
       "StudyCodexCost": 92,
       "NexusCodexCost": 185,
       "TotalCodexCost": 277
->>>>>>> 517812f4
     },
     {
       "GuildName": "Rainbow",
@@ -495,19 +297,11 @@
       "GuildName": "RPG MO",
       "StudyLevel": 50,
       "NexusLevel": 80,
-<<<<<<< HEAD
-      "StudyProgress": null,
-      "NexusProgress": null,
-      "StudyCodexCost": null,
-      "NexusCodexCost": null,
-      "TotalCodexCost": null
-=======
       "StudyProgress": 0,
       "NexusProgress": 5,
       "StudyCodexCost": 0,
       "NexusCodexCost": 390,
       "TotalCodexCost": 390
->>>>>>> 517812f4
     },
     {
       "GuildName": "RevivaL",
@@ -518,19 +312,6 @@
       "StudyCodexCost": 0,
       "NexusCodexCost": 0,
       "TotalCodexCost": 0
-<<<<<<< HEAD
-    },
-    {
-      "GuildName": "RPG MO",
-      "StudyLevel": 50,
-      "NexusLevel": 75,
-      "StudyProgress": 0,
-      "NexusProgress": 0,
-      "StudyCodexCost": 0,
-      "NexusCodexCost": 0,
-      "TotalCodexCost": 0
-=======
->>>>>>> 517812f4
     },
     {
       "GuildName": "A Growing Threat",
@@ -544,15 +325,6 @@
     },
     {
       "GuildName": "Guild",
-<<<<<<< HEAD
-      "StudyLevel": 72,
-      "NexusLevel": 62,
-      "StudyProgress": null,
-      "NexusProgress": null,
-      "StudyCodexCost": null,
-      "NexusCodexCost": null,
-      "TotalCodexCost": null
-=======
       "StudyLevel": 74,
       "NexusLevel": 63,
       "StudyProgress": 0,
@@ -560,29 +332,10 @@
       "StudyCodexCost": 0,
       "NexusCodexCost": 0,
       "TotalCodexCost": 0
->>>>>>> 517812f4
     },
     {
       "GuildName": "Stormlight",
       "StudyLevel": 27,
-<<<<<<< HEAD
-      "NexusLevel": 58,
-      "StudyProgress": 0,
-      "NexusProgress": 0,
-      "StudyCodexCost": 0,
-      "NexusCodexCost": 0,
-      "TotalCodexCost": 0
-    },
-    {
-      "GuildName": "Dark Alliance",
-      "StudyLevel": 54,
-      "NexusLevel": 52,
-      "StudyProgress": null,
-      "NexusProgress": null,
-      "StudyCodexCost": null,
-      "NexusCodexCost": null,
-      "TotalCodexCost": null
-=======
       "NexusLevel": 60,
       "StudyProgress": 0,
       "NexusProgress": 1,
@@ -599,7 +352,6 @@
       "StudyCodexCost": 55,
       "NexusCodexCost": 162,
       "TotalCodexCost": 217
->>>>>>> 517812f4
     },
     {
       "GuildName": "RSH",
@@ -615,13 +367,6 @@
       "GuildName": "Knighted Order of Angels",
       "StudyLevel": 40,
       "NexusLevel": 40,
-<<<<<<< HEAD
-      "StudyProgress": null,
-      "NexusProgress": null,
-      "StudyCodexCost": null,
-      "NexusCodexCost": null,
-      "TotalCodexCost": null
-=======
       "StudyProgress": 0,
       "NexusProgress": 0,
       "StudyCodexCost": 0,
@@ -637,71 +382,36 @@
       "StudyCodexCost": 0,
       "NexusCodexCost": 134,
       "TotalCodexCost": 134
->>>>>>> 517812f4
     },
     {
       "GuildName": "Kappa",
       "StudyLevel": 31,
       "NexusLevel": 32,
-<<<<<<< HEAD
-      "StudyProgress": null,
-      "NexusProgress": null,
-      "StudyCodexCost": null,
-      "NexusCodexCost": null,
-      "TotalCodexCost": null
-    },
-    {
-      "GuildName": "Foolishness",
-      "StudyLevel": 18,
-      "NexusLevel": 31,
-      "StudyProgress": null,
-      "NexusProgress": null,
-      "StudyCodexCost": null,
-      "NexusCodexCost": null,
-      "TotalCodexCost": null
-=======
-      "StudyProgress": 0,
-      "NexusProgress": 0,
-      "StudyCodexCost": 0,
-      "NexusCodexCost": 0,
-      "TotalCodexCost": 0
->>>>>>> 517812f4
+      "StudyProgress": 0,
+      "NexusProgress": 0,
+      "StudyCodexCost": 0,
+      "NexusCodexCost": 0,
+      "TotalCodexCost": 0
     },
     {
       "GuildName": "Insert Guild Name Here",
       "StudyLevel": 22,
       "NexusLevel": 23,
-<<<<<<< HEAD
-      "StudyProgress": null,
-      "NexusProgress": null,
-      "StudyCodexCost": null,
-      "NexusCodexCost": null,
-      "TotalCodexCost": null
-=======
-      "StudyProgress": 0,
-      "NexusProgress": 0,
-      "StudyCodexCost": 0,
-      "NexusCodexCost": 0,
-      "TotalCodexCost": 0
->>>>>>> 517812f4
+      "StudyProgress": 0,
+      "NexusProgress": 0,
+      "StudyCodexCost": 0,
+      "NexusCodexCost": 0,
+      "TotalCodexCost": 0
     },
     {
       "GuildName": "Killer Whale",
       "StudyLevel": 8,
       "NexusLevel": 19,
-<<<<<<< HEAD
-      "StudyProgress": null,
-      "NexusProgress": null,
-      "StudyCodexCost": null,
-      "NexusCodexCost": null,
-      "TotalCodexCost": null
-=======
-      "StudyProgress": 0,
-      "NexusProgress": 0,
-      "StudyCodexCost": 0,
-      "NexusCodexCost": 0,
-      "TotalCodexCost": 0
->>>>>>> 517812f4
+      "StudyProgress": 0,
+      "NexusProgress": 0,
+      "StudyCodexCost": 0,
+      "NexusCodexCost": 0,
+      "TotalCodexCost": 0
     },
     {
       "GuildName": "Unknown",
@@ -717,19 +427,11 @@
       "GuildName": "Catalans Guild",
       "StudyLevel": 2,
       "NexusLevel": 0,
-<<<<<<< HEAD
-      "StudyProgress": null,
-      "NexusProgress": null,
-      "StudyCodexCost": null,
-      "NexusCodexCost": null,
-      "TotalCodexCost": null
-=======
-      "StudyProgress": 0,
-      "NexusProgress": 0,
-      "StudyCodexCost": 0,
-      "NexusCodexCost": 0,
-      "TotalCodexCost": 0
->>>>>>> 517812f4
+      "StudyProgress": 0,
+      "NexusProgress": 0,
+      "StudyCodexCost": 0,
+      "NexusCodexCost": 0,
+      "TotalCodexCost": 0
     }
   ]
 }